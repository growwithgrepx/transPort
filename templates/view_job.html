--- conflicted
+++ resolved
@@ -106,10 +106,9 @@
             <!-- Trip Details -->
             <div class="col-md-6">
               <label class="form-label fw-bold">Pickup Date <span class="text-danger">*</span></label>
-<<<<<<< HEAD
               <input type="date" class="form-control {% if errors and errors.pickup_date %}is-invalid{% endif %}"
                      name="pickup_date"
-                     value="{% if form_data %}{{ form_data.pickup_date }}{% elif job %}{{ job.pickup_date }}{% else %}{% endif %}"
+                     value="{% if form_data %}{{ form_data.pickup_date }}{% elif job %}{{ job.pickup_date }}{% else %}{{ current_date }}{% endif %}"
                      required>
               {% if errors and errors.pickup_date %}
                 <div class="invalid-feedback">{{ errors.pickup_date }}</div>
@@ -120,18 +119,11 @@
               <input type="time"
                 class="form-control {% if form_data and errors and errors.pickup_time %}is-invalid{% endif %}"
                 name="pickup_time"
-                value="{% if form_data %}{{ form_data.pickup_time }}{% elif job %}{{ job.pickup_time }}{% else %}{% endif %}"
+                value="{% if form_data %}{{ form_data.pickup_time }}{% elif job %}{{ job.pickup_time }}{% else %}{{ current_time }}{% endif %}"
                 required>
               {% if errors and errors.pickup_time %}
               <div class="invalid-feedback">{{ errors.pickup_time }}</div>
               {% endif %}
-=======
-              <input type="date" class="form-control" name="pickup_date" value="{{ current_date  }}" required>
-            </div>
-            <div class="col-md-6">
-              <label class="form-label fw-bold">Pickup Time <span class="text-danger">*</span></label>
-              <input type="time" class="form-control" name="pickup_time" value="{{ current_time  }}" required>
->>>>>>> 351a7074
             </div>
             <div class="col-md-6">
               <label class="form-label fw-bold">Pickup Location <span class="text-danger">*</span></label>
